apiVersion: apps/v1
kind: Deployment
metadata:
  name: controller-manager
  namespace: system
  labels:
    app.kubernetes.io/component: btp-manager.kyma-project.io
spec:
  selector:
    matchLabels:
      app.kubernetes.io/component: btp-manager.kyma-project.io
  replicas: 1
  template:
    metadata:
      annotations:
        kubectl.kubernetes.io/default-container: manager
        sidecar.istio.io/inject: "false"
      labels:
        app.kubernetes.io/component: btp-manager.kyma-project.io
<<<<<<< HEAD
        kyma-project.io/module: btp-operator
=======
        sidecar.istio.io/inject: "false"
>>>>>>> 4ef69bcb
    spec:
      priorityClassName: "kyma-priority"
      securityContext:
        runAsNonRoot: true
      containers:
      - command:
        - /manager
        args:
        - --leader-elect
        image: controller:latest
        name: manager
        ports:
        - name: http
          containerPort: 8080
        securityContext:
          allowPrivilegeEscalation: false
          capabilities:
            drop:
              - "ALL"
        livenessProbe:
          httpGet:
            path: /healthz
            port: 8081
          initialDelaySeconds: 15
          periodSeconds: 20
        readinessProbe:
          httpGet:
            path: /readyz
            port: 8081
          initialDelaySeconds: 5
          periodSeconds: 10
        # TODO(user): Configure the resources accordingly based on the project requirements.
        # More info: https://kubernetes.io/docs/concepts/configuration/manage-resources-containers/
        resources:
          limits:
            cpu: 1
            memory: 500Mi
          requests:
            cpu: 10m
            memory: 32Mi
      serviceAccountName: controller-manager
      terminationGracePeriodSeconds: 10<|MERGE_RESOLUTION|>--- conflicted
+++ resolved
@@ -17,11 +17,8 @@
         sidecar.istio.io/inject: "false"
       labels:
         app.kubernetes.io/component: btp-manager.kyma-project.io
-<<<<<<< HEAD
         kyma-project.io/module: btp-operator
-=======
         sidecar.istio.io/inject: "false"
->>>>>>> 4ef69bcb
     spec:
       priorityClassName: "kyma-priority"
       securityContext:
